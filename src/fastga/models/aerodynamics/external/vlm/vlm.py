"""Vortex Lattice Method implementation."""
#  This file is part of FAST-OAD_CS23 : A framework for rapid Overall Aircraft Design
#  Copyright (C) 2022  ONERA & ISAE-SUPAERO
#  FAST is free software: you can redistribute it and/or modify
#  it under the terms of the GNU General Public License as published by
#  the Free Software Foundation, either version 3 of the License, or
#  (at your option) any later version.
#  This program is distributed in the hope that it will be useful,
#  but WITHOUT ANY WARRANTY; without even the implied warranty of
#  MERCHANTABILITY or FITNESS FOR A PARTICULAR PURPOSE.  See the
#  GNU General Public License for more details.
#  You should have received a copy of the GNU General Public License
#  along with this program.  If not, see <https://www.gnu.org/licenses/>.

import copy
import logging
import os
import os.path as pth
import warnings
from typing import Optional

import numpy as np
import openmdao.api as om
import pandas as pd
from stdatm import Atmosphere

from fastga.models.geometry.profiles.get_profile import get_profile
from ...constants import SPAN_MESH_POINT, POLAR_POINT_COUNT, MACH_NB_PTS

DEFAULT_NX = 19
DEFAULT_NY1 = 3
DEFAULT_NY2 = 14

_LOGGER = logging.getLogger(__name__)


class VLMSimpleGeometry(om.ExplicitComponent):

    """Computation of the aerodynamics properties using the in-house VLM code."""

    def __init__(self, **kwargs):
        """Initializing parameters used in VLM computation."""
        super().__init__(**kwargs)
        self.wing = None
        self.htp = None
        self.n_x = None
        self.ny1 = None
        self.ny2 = None
        self.ny3 = None
        self.n_y = None

    def initialize(self):
        self.options.declare("low_speed_aero", default=False, types=bool)
        self.options.declare("result_folder_path", default="", types=str)
        self.options.declare("airfoil_folder_path", default=None, types=str, allow_none=True)
        self.options.declare(
            "wing_airfoil_file", default="naca23012.af", types=str, allow_none=True
        )
        self.options.declare("htp_airfoil_file", default="naca0012.af", types=str, allow_none=True)

    def setup(self):

        self.add_input("data:geometry:wing:sweep_25", val=np.nan, units="deg")
        self.add_input("data:geometry:wing:taper_ratio", val=np.nan)
        self.add_input("data:geometry:wing:aspect_ratio", val=np.nan)
        self.add_input("data:geometry:wing:kink:span_ratio", val=np.nan)
        self.add_input("data:geometry:wing:MAC:length", val=np.nan, units="m")
        self.add_input("data:geometry:wing:root:y", val=np.nan, units="m")
        self.add_input("data:geometry:wing:root:chord", val=np.nan, units="m")
        self.add_input("data:geometry:wing:tip:chord", val=np.nan, units="m")
        self.add_input("data:geometry:wing:area", val=np.nan, units="m**2")
        self.add_input("data:geometry:wing:span", val=np.nan, units="m")
        self.add_input("data:geometry:flap:span_ratio", val=np.nan)
        self.add_input("data:geometry:flap:chord_ratio", val=np.nan)
        self.add_input("data:geometry:horizontal_tail:sweep_25", val=np.nan, units="deg")
        self.add_input("data:geometry:horizontal_tail:taper_ratio", val=np.nan)
        self.add_input("data:geometry:horizontal_tail:aspect_ratio", val=np.nan)
        self.add_input("data:geometry:horizontal_tail:span", val=np.nan, units="m")
        self.add_input("data:geometry:horizontal_tail:MAC:length", val=np.nan, units="m")
        self.add_input("data:geometry:horizontal_tail:root:chord", val=np.nan, units="m")
        self.add_input("data:geometry:horizontal_tail:tip:chord", val=np.nan, units="m")
        self.add_input("data:geometry:horizontal_tail:area", val=np.nan, units="m**2")
        self.add_input("data:geometry:fuselage:maximum_width", val=np.nan, units="m")
        self.add_input("data:geometry:wing:dihedral_angle", val=np.nan, units="rad")

        nans_array = np.full(POLAR_POINT_COUNT, np.nan)
        if self.options["low_speed_aero"]:
            self.add_input("data:aerodynamics:wing:low_speed:CL", val=nans_array)
            self.add_input("data:aerodynamics:wing:low_speed:CDp", val=nans_array)
            self.add_input("data:aerodynamics:horizontal_tail:low_speed:CL", val=nans_array)
            self.add_input("data:aerodynamics:horizontal_tail:low_speed:CDp", val=nans_array)
        else:
            self.add_input("data:aerodynamics:wing:cruise:CL", val=nans_array)
            self.add_input("data:aerodynamics:wing:cruise:CDp", val=nans_array)
            self.add_input("data:aerodynamics:horizontal_tail:cruise:CL", val=nans_array)
            self.add_input("data:aerodynamics:horizontal_tail:cruise:CDp", val=nans_array)

    def compute_cl_alpha_aircraft(self, inputs, altitude, mach, aoa_angle):
        """
        Function that perform a complete calculation of aerodynamic parameters under VLM and
        returns only the cl_alpha_aircraft parameter.

        :param inputs: input necessary to compute the aircraft aerodynamics.
        :param altitude: altitude at which the aerodynamic properties are computed, in m.
        :param mach: mach number used for the computation
        :param aoa_angle: angle of attack used in the aoa derivative computation, in deg.
        """
        _, cl_alpha_wing, _, _, _, _, _, _, _, cl_alpha_htp, _, _, _, _ = self.compute_aero_coeff(
            inputs, altitude, mach, aoa_angle
        )
        return float(cl_alpha_wing + cl_alpha_htp)

    def compute_cl_alpha_mach(self, inputs, aoa_angle, altitude, cruise_mach):
        """
        Function that performs multiple run of OpenVSP to get an interpolation of Cl_alpha as a
        function of Mach for later use in the computation of the V-n diagram.
        """
        mach_interp = np.log(np.linspace(np.exp(0.15), np.exp(1.55 * cruise_mach), MACH_NB_PTS))
        cl_alpha_interp = np.zeros(np.size(mach_interp))
        for idx, _ in enumerate(mach_interp):
            cl_alpha_interp[idx] = self.compute_cl_alpha_aircraft(
                inputs, altitude, mach_interp[idx], aoa_angle
            )

        # We add the case were M=0, for thoroughness and since we are in an incompressible flow,
        # the Cl_alpha is approximately the same as for the first Mach of the interpolation
        mach_interp = np.insert(mach_interp, 0, 0.0)
        cl_alpha_inc = cl_alpha_interp[0]
        cl_alpha_interp = np.insert(cl_alpha_interp, 0, cl_alpha_inc)

        return mach_interp, cl_alpha_interp

    def compute_aero_coeff(self, inputs, altitude, mach, aoa_angle):
        """
        Function that computes in VLM environment all the aerodynamic parameters @0° and
        aoa_angle and calculate the associated derivatives.

        @param inputs: inputs parameters defined within FAST-OAD-GA
        @param altitude: altitude for aerodynamic calculation in meters
        @param mach: air speed expressed in mach
        @param aoa_angle: air speed angle of attack with respect to aircraft
        @return: cl_0_wing, cl_alpha_wing, cm_0_wing, y_vector_wing, cl_vector_wing, coef_k_wing,
        cl_0_htp, cl_X_htp, cl_alpha_htp, cl_alpha_htp_isolated, y_vector_htp, cl_vector_htp,
        coef_k_htp parameters.
        """

        # Fix mach number of digits to consider similar results
        mach = round(float(mach) * 1e3) / 1e3

        # Get inputs necessary to define global geometry
        if self.options["low_speed_aero"]:
            cl_wing_airfoil = inputs["data:aerodynamics:wing:low_speed:CL"]
            cdp_wing_airfoil = inputs["data:aerodynamics:wing:low_speed:CDp"]
            cl_htp_airfoil = inputs["data:aerodynamics:horizontal_tail:low_speed:CL"]
            cdp_htp_airfoil = inputs["data:aerodynamics:horizontal_tail:low_speed:CDp"]
        else:
            cl_wing_airfoil = inputs["data:aerodynamics:wing:cruise:CL"]
            cdp_wing_airfoil = inputs["data:aerodynamics:wing:cruise:CDp"]
            cl_htp_airfoil = inputs["data:aerodynamics:horizontal_tail:cruise:CL"]
            cdp_htp_airfoil = inputs["data:aerodynamics:horizontal_tail:cruise:CDp"]
        width_max = inputs["data:geometry:fuselage:maximum_width"]
        span_wing = inputs["data:geometry:wing:span"]
        sref_wing = float(inputs["data:geometry:wing:area"])
        sref_htp = float(inputs["data:geometry:horizontal_tail:area"])
        area_ratio = sref_htp / sref_wing
        sweep25_wing = float(inputs["data:geometry:wing:sweep_25"])
        taper_ratio_wing = float(inputs["data:geometry:wing:taper_ratio"])
        aspect_ratio_wing = float(inputs["data:geometry:wing:aspect_ratio"])
        sweep25_htp = float(inputs["data:geometry:horizontal_tail:sweep_25"])
        aspect_ratio_htp = float(inputs["data:geometry:horizontal_tail:aspect_ratio"])
        taper_ratio_htp = float(inputs["data:geometry:horizontal_tail:taper_ratio"])
        dihedral_angle = inputs["data:geometry:wing:dihedral_angle"]
        geometry_set = np.around(
            np.array(
                [
                    sweep25_wing,
                    taper_ratio_wing,
                    aspect_ratio_wing,
                    sweep25_htp,
                    taper_ratio_htp,
                    aspect_ratio_htp,
                    mach,
                    area_ratio,
                ]
            ),
            decimals=6,
        )

        # Search if results already exist:
        result_folder_path = self.options["result_folder_path"]
        result_file_path = None
        saved_area_ratio = 1.0
        if result_folder_path != "":
            result_file_path, saved_area_ratio = self.search_results(
                result_folder_path, geometry_set
            )

        # If no result saved for that geometry under this mach condition, computation is done
        if result_file_path is None:

            # Create result folder first (if it must fail, let it fail as soon as possible)
            if result_folder_path != "":
                if not os.path.exists(result_folder_path):
                    os.makedirs(pth.join(result_folder_path), exist_ok=True)

            # Save the geometry (result_file_path is None entering the function)
            if self.options["result_folder_path"] != "":
                result_file_path = self.save_geometry(result_folder_path, geometry_set)

            # Compute wing alone @ 0°/X° angle of attack
            wing_0 = self.compute_wing(
                inputs, altitude, mach, 0.0, flaps_angle=0.0, use_airfoil=True
            )
            wing_aoa = self.compute_wing(
                inputs, altitude, mach, aoa_angle, flaps_angle=0.0, use_airfoil=True
            )

            # Compute complete aircraft @ 0°/X° angle of attack
            _, htp_0, _ = self.compute_aircraft(
                inputs, altitude, mach, 0.0, flaps_angle=0.0, use_airfoil=True
            )
            _, htp_aoa, _ = self.compute_aircraft(
                inputs, altitude, mach, aoa_angle, flaps_angle=0.0, use_airfoil=True
            )

            # Compute isolated HTP @ 0°/X° angle of attack
            htp_0_isolated = self.compute_htp(inputs, altitude, mach, 0.0, use_airfoil=True)
            htp_aoa_isolated = self.compute_htp(inputs, altitude, mach, aoa_angle, use_airfoil=True)

            # Post-process wing data ---------------------------------------------------------------
            k_fus = 1 + 0.025 * width_max / span_wing - 0.025 * (width_max / span_wing) ** 2
<<<<<<< HEAD
            beta = math.sqrt(1 - mach ** 2)  # Prandtl-Glauert
            cl_0_wing = float((wing_0["cl"] * k_fus / beta) * math.cos(dihedral_angle) * math.cos(dihedral_angle))
            cl_aoa_wing = float(wing_aoa["cl"] * k_fus / beta)
            cm_0_wing = float(wing_0["cm"] * k_fus / beta)
            cl_alpha_wing = (
                ((cl_aoa_wing - cl_0_wing) / (aoa_angle * math.pi / 180))
                * math.cos(dihedral_angle)
                * math.cos(dihedral_angle)
            )
=======
            beta = np.sqrt(1 - mach ** 2)  # Prandtl-Glauert
            cl_0_wing = float(wing_0["cl"] * k_fus / beta)
            cl_aoa_wing = float(wing_aoa["cl"] * k_fus / beta)
            cm_0_wing = float(wing_0["cm"] * k_fus / beta)
            cl_alpha_wing = (cl_aoa_wing - cl_0_wing) / (aoa_angle * np.pi / 180)
>>>>>>> 461b87aa
            y_vector_wing = wing_0["y_vector"]
            cl_vector_wing = (np.array(wing_0["cl_vector"]) * k_fus / beta).tolist()
            chord_vector_wing = wing_0["chord_vector"]
            cdp_foil = self._interpolate_cdp(cl_wing_airfoil, cdp_wing_airfoil, cl_aoa_wing)
            if mach <= 0.4:
                coef_e = wing_aoa["coef_e"]
            else:
                coef_e = wing_aoa["coef_e"] * (
                    -0.001521 * ((mach - 0.05) / 0.3 - 1) ** 10.82 + 1
                )  # Mach correction
            cdi = cl_aoa_wing ** 2 / (np.pi * aspect_ratio_wing * coef_e) + cdp_foil
            coef_e = wing_aoa["cl"] ** 2 / (np.pi * aspect_ratio_wing * cdi)
            k_fus = 1 - 2 * (width_max / span_wing) ** 2  # Fuselage correction
            coef_e = float(coef_e * k_fus)
            coef_k_wing = float(1.0 / (np.pi * aspect_ratio_wing * coef_e))

            # Post-process HTP-aircraft data -------------------------------------------------------
            cl_0_htp = float(htp_0["cl"]) / beta * area_ratio
            cl_aoa_htp = float(htp_aoa["cl"]) / beta * area_ratio
            cl_alpha_htp = float((cl_aoa_htp - cl_0_htp) / (aoa_angle * np.pi / 180))
            cdp_foil = self._interpolate_cdp(cl_htp_airfoil, cdp_htp_airfoil, htp_aoa["cl"] / beta)
            if mach <= 0.4:
                coef_e = htp_aoa["coef_e"]
            else:
                coef_e = htp_aoa["coef_e"] * (
                    -0.001521 * ((mach - 0.05) / 0.3 - 1) ** 10.82 + 1
                )  # Mach correction
            cdi = (htp_aoa["cl"] / beta) ** 2 / (np.pi * aspect_ratio_htp * coef_e) + cdp_foil
            coef_k_htp = float(cdi / cl_aoa_htp ** 2 * area_ratio)
            y_vector_htp = htp_aoa["y_vector"]
            cl_vector_htp = (np.array(htp_aoa["cl_vector"]) / beta * area_ratio).tolist()

            # Post-process HTP-isolated data -------------------------------------------------------
            cl_alpha_htp_isolated = (
                float(htp_aoa_isolated["cl"] - htp_0_isolated["cl"])
                / beta
                * area_ratio
                / (aoa_angle * np.pi / 180)
            )

            # Resize vectors -----------------------------------------------------------------------
            if SPAN_MESH_POINT < len(y_vector_wing):
                y_interp = np.linspace(y_vector_wing[0], y_vector_wing[-1], SPAN_MESH_POINT)
                cl_vector_wing = np.interp(y_interp, y_vector_wing, cl_vector_wing)
                chord_vector_wing = np.interp(y_interp, y_vector_wing, chord_vector_wing)
                y_vector_wing = y_interp
                warnings.warn(
                    "Defined maximum span mesh in fast aerodynamics\\constants.py exceeded!"
                )
            else:
                additional_zeros = list(np.zeros(SPAN_MESH_POINT - len(y_vector_wing)))
                y_vector_wing.extend(additional_zeros)
                cl_vector_wing.extend(additional_zeros)
                chord_vector_wing.extend(additional_zeros)
            if SPAN_MESH_POINT < len(y_vector_htp):
                y_interp = np.linspace(y_vector_htp[0], y_vector_htp[-1], SPAN_MESH_POINT)
                cl_vector_htp = np.interp(y_interp, y_vector_htp, cl_vector_htp)
                y_vector_htp = y_interp
                warnings.warn(
                    "Defined maximum span mesh in fast aerodynamics\\constants.py exceeded!"
                )
            else:
                additional_zeros = list(np.zeros(SPAN_MESH_POINT - len(y_vector_htp)))
                y_vector_htp.extend(additional_zeros)
                cl_vector_htp.extend(additional_zeros)

            # Save results to defined path ---------------------------------------------------------
            if self.options["result_folder_path"] != "":
                results = [
                    cl_0_wing,
                    cl_alpha_wing,
                    cm_0_wing,
                    y_vector_wing,
                    cl_vector_wing,
                    chord_vector_wing,
                    coef_k_wing,
                    cl_0_htp,
                    cl_aoa_htp,
                    cl_alpha_htp,
                    cl_alpha_htp_isolated,
                    y_vector_htp,
                    cl_vector_htp,
                    coef_k_htp,
                    sref_wing,
                ]
                self.save_results(result_file_path, results)

        # Else retrieved results are used, eventually adapted with new area ratio
        else:
            # Read values from result file ---------------------------------------------------------
            data = self.read_results(result_file_path)
            saved_area_wing = float(data.loc["saved_ref_area", 0])
            cl_0_wing = float(data.loc["cl_0_wing", 0])
            cl_alpha_wing = float(data.loc["cl_alpha_wing", 0])
            cm_0_wing = float(data.loc["cm_0_wing", 0])
            y_vector_wing = np.array(
                [float(i) for i in data.loc["y_vector_wing", 0][1:-2].split(",")]
            ) * np.sqrt(sref_wing / saved_area_wing)
            cl_vector_wing = np.array(
                [float(i) for i in data.loc["cl_vector_wing", 0][1:-2].split(",")]
            )
            chord_vector_wing = np.array(
                [float(i) for i in data.loc["chord_vector_wing", 0][1:-2].split(",")]
            ) * np.sqrt(sref_wing / saved_area_wing)
            coef_k_wing = float(data.loc["coef_k_wing", 0])
            cl_0_htp = float(data.loc["cl_0_htp", 0]) * (area_ratio / saved_area_ratio)
            cl_aoa_htp = float(data.loc["cl_X_htp", 0]) * (area_ratio / saved_area_ratio)
            cl_alpha_htp = float(data.loc["cl_alpha_htp", 0]) * (area_ratio / saved_area_ratio)
            cl_alpha_htp_isolated = float(data.loc["cl_alpha_htp_isolated", 0]) * (
                area_ratio / saved_area_ratio
            )
            y_vector_htp = np.array(
                [float(i) for i in data.loc["y_vector_htp", 0][1:-2].split(",")]
            )
            cl_vector_htp = np.array(
                [float(i) for i in data.loc["cl_vector_htp", 0][1:-2].split(",")]
            )
            coef_k_htp = float(data.loc["coef_k_htp", 0]) * (area_ratio / saved_area_ratio)

        return (
            cl_0_wing,
            cl_alpha_wing,
            cm_0_wing,
            y_vector_wing,
            cl_vector_wing,
            chord_vector_wing,
            coef_k_wing,
            cl_0_htp,
            cl_aoa_htp,
            cl_alpha_htp,
            cl_alpha_htp_isolated,
            y_vector_htp,
            cl_vector_htp,
            coef_k_htp,
        )

    def compute_wing(
        self,
        inputs,
        altitude: float,
        mach: float,
        aoa_angle: float,
        flaps_angle: Optional[float] = 0.0,
        use_airfoil: Optional[bool] = True,
    ):
        """
        VLM computations for the wing alone.

        @param inputs: inputs parameters defined within FAST-OAD-GA
        @param altitude: altitude for aerodynamic calculation in meters
        @param mach: air speed expressed in mach
        @param aoa_angle: air speed angle of attack with respect to aircraft (degree)
        @param flaps_angle: flaps angle in Deg (default=0.0: i.e. no deflection)
        @param use_airfoil: adds the camberline coordinates of the selected airfoil (default=True)
        @return: wing dictionary including aero parameters as keys: y_vector, cl_vector, cd_vector,
        cm_vector, cl, cdi, cm, coef_e
        """

        # Generate geometries
        self._run(inputs)

        # Get inputs
        aspect_ratio = float(inputs["data:geometry:wing:aspect_ratio"])
        meanchord = inputs["data:geometry:wing:MAC:length"]

        # Initialization
        x_c = self.wing["x_c"]
        panelchord = self.wing["panel_chord"]
        panelsurf = self.wing["panel_surf"]
        if use_airfoil:
            self.generate_curvature(self.wing, self.options["wing_airfoil_file"])
        panelangle_vect = self.wing["panel_angle_vect"]
        aic = self.wing["aic"]
        aic_inv = np.linalg.inv(aic)
        aic_wake = self.wing["aic_wake"]
        self.apply_deflection(inputs, flaps_angle)

        # Compute air speed
        v_inf = max(
            Atmosphere(altitude, altitude_in_feet=False).speed_of_sound * mach, 0.01
        )  # avoid V=0 m/s crashes

        # Calculate all the aerodynamic parameters
        aoa_angle = aoa_angle * np.pi / 180
        alpha = np.add(panelangle_vect, aoa_angle)
        gamma = -np.dot(aic_inv, alpha) * v_inf
        c_p = -2 / v_inf * np.divide(gamma, panelchord)
        for i in range(self.n_x):
            c_p[i * self.n_y] = c_p[i * self.n_y] * 1
        cl_wing = -np.sum(c_p * panelsurf) / np.sum(panelsurf)
        alphaind = np.dot(aic_wake, gamma) / v_inf
        cdind_panel = c_p * alphaind
        cdi_wing = np.sum(cdind_panel * panelsurf) / np.sum(panelsurf)
        wing_e = cl_wing ** 2 / (np.pi * aspect_ratio * cdi_wing) * 0.955  # !!!: manual correction?
        cmpanel = np.multiply(c_p, (x_c[: self.n_x * self.n_y] - meanchord / 4))
        cm_wing = np.sum(cmpanel * panelsurf) / np.sum(panelsurf)

        # Calculate curves
        wing_cl_vect = []
        wing_y_vect = []
        wing_chord_vect = []
        yc_wing = self.wing["yc"]
        chord_wing = self.wing["chord"]
        for j in range(self.n_y):
            cl_span = 0.0
            y_local = yc_wing[j]
            chord = (chord_wing[j] + chord_wing[j + 1]) / 2.0
            for i in range(self.n_x):
                cl_span += -c_p[i * self.n_y + j] * panelchord[i * self.n_y + j] / chord
            wing_cl_vect.append(cl_span)
            wing_y_vect.append(y_local)
            wing_chord_vect.append(chord)

        # Return values
        wing = {
            "y_vector": wing_y_vect,
            "cl_vector": wing_cl_vect,
            "chord_vector": wing_chord_vect,
            "cd_vector": [],
            "cm_vector": [],
            "cl": cl_wing,
            "cdi": cdi_wing,
            "cm": cm_wing,
            "coef_e": wing_e,
        }

        return wing

    def compute_htp(
        self,
        inputs,
        altitude: float,
        mach: float,
        aoa_angle: float,
        use_airfoil: Optional[bool] = True,
    ):
        """
        VLM computation for the horizontal tail alone.

        @param inputs: inputs parameters defined within FAST-OAD-GA.
        @param altitude: altitude for aerodynamic calculation in meters.
        @param mach: air speed expressed in mach.
        @param aoa_angle: air speed angle of attack with respect to aircraft (degree).
        @param use_airfoil: adds the camberline coordinates of the selected airfoil (default=True).
        @return: htp dictionary including aero parameters as keys: y_vector, cl_vector, cd_vector,
        cm_vector, cl, cdi, cm, coef_e.
        """

        # Generate geometries
        self._run(inputs)

        # Get inputs
        aspect_ratio = float(inputs["data:geometry:horizontal_tail:aspect_ratio"])
        meanchord = inputs["data:geometry:horizontal_tail:MAC:length"]

        # Initialization
        x_c = self.htp["x_c"]
        panelchord = self.htp["panel_chord"]
        panelsurf = self.htp["panel_surf"]
        if use_airfoil:
            self.generate_curvature(self.htp, self.options["htp_airfoil_file"])
        panelangle_vect = self.htp["panel_angle_vect"]
        aic = self.htp["aic"]
        aic_inv = np.linalg.inv(aic)
        aic_wake = self.htp["aic_wake"]

        # Compute air speed
        v_inf = max(
            Atmosphere(altitude, altitude_in_feet=False).speed_of_sound * mach, 0.01
        )  # avoid V=0 m/s crashes

        # Calculate all the aerodynamic parameters
        aoa_angle = aoa_angle * np.pi / 180
        alpha = np.add(panelangle_vect, aoa_angle)
        gamma = -np.dot(aic_inv, alpha) * v_inf
        c_p = -2 / v_inf * np.divide(gamma, panelchord)
        for i in range(self.n_x):
            c_p[i * self.n_y] = c_p[i * self.n_y] * 1
        cl_htp = -np.sum(c_p * panelsurf) / np.sum(panelsurf)
        alphaind = np.dot(aic_wake, gamma) / v_inf
        cdind_panel = c_p * alphaind
        cdi_htp = np.sum(cdind_panel * panelsurf) / np.sum(panelsurf)
        htp_e = cl_htp ** 2 / (np.pi * aspect_ratio * max(cdi_htp, 1e-12))  # avod 0.0 division
        cmpanel = np.multiply(c_p, (x_c[: self.n_x * self.n_y] - meanchord / 4))
        cm_htp = np.sum(cmpanel * panelsurf) / np.sum(panelsurf)

        # Calculate curves
        htp_cl_vect = []
        htp_y_vect = []
        yc_htp = self.htp["yc"]
        chord_htp = self.htp["chord"]
        for j in range(self.n_y):
            cl_span = 0.0
            y_local = yc_htp[j]
            chord = (chord_htp[j] + chord_htp[j + 1]) / 2.0
            for i in range(self.n_x):
                cl_span += -c_p[i * self.n_y + j] * panelchord[i * self.n_y + j] / chord
            htp_cl_vect.append(cl_span)
            htp_y_vect.append(y_local)

        # Return values
        htp = {
            "y_vector": htp_y_vect,
            "cl_vector": htp_cl_vect,
            "cd_vector": [],
            "cm_vector": [],
            "cl": cl_htp,
            "cdi": cdi_htp,
            "cm": cm_htp,
            "coef_e": htp_e,
        }

        return htp

    def compute_aircraft(
        self,
        inputs,
        altitude: float,
        mach: float,
        aoa_angle: float,
        flaps_angle: Optional[float] = 0.0,
        use_airfoil: Optional[bool] = True,
    ):
        """
        VLM computation for the complete aircraft.

        @param inputs: inputs parameters defined within FAST-OAD-GA.
        @param altitude: altitude for aerodynamic calculation in meters.
        @param mach: air speed expressed in mach.
        @param aoa_angle: air speed angle of attack with respect to aircraft (degree).
        @param use_airfoil: adds the camberline coordinates of the selected airfoil (default=True).
        @param flaps_angle: flaps angle in Deg (default=0.0: i.e. no deflection).
        @return: wing/htp and aircraft dictionaries including their respective aerodynamic
        coefficients.
        """

        # Get inputs
        aspect_ratio_wing = float(inputs["data:geometry:wing:aspect_ratio"])

        # Compute wing
        wing = self.compute_wing(
            inputs, altitude, mach, aoa_angle, flaps_angle=flaps_angle, use_airfoil=use_airfoil
        )

        # Calculate downwash angle based on Gudmundsson model (p.467)
        cl_wing = wing["cl"]
        beta = np.sqrt(1 - mach ** 2)  # Prandtl-Glauert
        downwash_angle = 2.0 * np.array(cl_wing) / beta * 180.0 / (aspect_ratio_wing * np.pi ** 2)
        aoa_angle_corrected = aoa_angle - downwash_angle

        # Compute htp
        htp = self.compute_htp(inputs, altitude, mach, aoa_angle_corrected, use_airfoil=True)

        # Save results at aircraft level
        aircraft = {"cl": wing["cl"] + htp["cl"], "cd0": None, "cdi": None, "coef_e": None}

        return wing, htp, aircraft

    def _run(self, inputs):

        wing_break = float(inputs["data:geometry:wing:kink:span_ratio"])

        # Define mesh size
        self.n_x = int(DEFAULT_NX)
        if wing_break > 0.0:
            self.ny1 = int(DEFAULT_NY1 + 5)  # n° of panels in the straight section of the wing
            self.ny2 = int(
                (DEFAULT_NY2 - 5) / 2
            )  # n° of panels in in the flapped portion of the wing
        else:
            self.ny1 = int(DEFAULT_NY1)  # n° of panels in the straight section of the wing
            self.ny2 = int(DEFAULT_NY2 / 2)  # n° of panels in in the flapped portion of the wing
        self.ny3 = self.ny2  # n° of panels in the un-flapped exterior portion of the wing

        self.n_y = int(self.ny1 + self.ny2 + self.ny3)
        # Define elements
        self.wing = {
            "x_panel": np.zeros((self.n_x + 1, 2 * self.n_y + 1)),
            "y_panel": np.zeros(2 * self.n_y + 1),
            "z": np.zeros(self.n_x + 1),
            "x_le": np.zeros(2 * self.n_y + 1),
            "chord": np.zeros(2 * self.n_y + 1),
            "panel_span": np.zeros(2 * self.n_y),
            "panel_chord": np.zeros(self.n_x * self.n_y),
            "panel_surf": np.zeros(self.n_x * self.n_y),
            "x_c": np.zeros(self.n_x * 2 * self.n_y),
            "yc": np.zeros(self.n_x * 2 * self.n_y),
            "x1": np.zeros(self.n_x * 2 * self.n_y),
            "x2": np.zeros(self.n_x * 2 * self.n_y),
            "y1": np.zeros(self.n_x * 2 * self.n_y),
            "y2": np.zeros(self.n_x * 2 * self.n_y),
            "panel_angle": np.zeros(self.n_x),
            "panel_angle_vect": np.zeros(self.n_x * self.n_y),
            "aic": np.zeros((self.n_x * self.n_y, self.n_x * self.n_y)),
            "aic_wake": np.zeros((self.n_x * self.n_y, self.n_x * self.n_y)),
        }
        # Duplicate for HTP
        self.htp = copy.deepcopy(self.wing)

        # Generate WING
        self._generate_wing(inputs)

        # Generate HTP
        self._generate_htp(inputs)

    def _generate_wing(self, inputs):
        """Generates the coordinates for VLM calculations and aic matrix of the wing."""
        y2_wing = inputs["data:geometry:wing:root:y"]
        semi_span = inputs["data:geometry:wing:span"] / 2.0
        root_chord = inputs["data:geometry:wing:root:chord"]
        tip_chord = inputs["data:geometry:wing:tip:chord"]
        flap_span_ratio = inputs["data:geometry:flap:span_ratio"]

        # Initial data (zero matrix/array)
        y_panel = self.wing["y_panel"]
        x_le = self.wing["x_le"]
        y_endflaps = y2_wing + flap_span_ratio * (semi_span - y2_wing)
        # Definition of x_panel, y_panel, x_le and chord (Right side)

        indices = np.indices(y_panel.shape)[0].astype(float)

        y_panel = y2_wing * indices / self.ny1

        y_panel = np.where(
            indices >= self.ny1,
            y2_wing + (y_endflaps - y2_wing) * (indices - self.ny1) / self.ny2,
            y_panel,
        )
        y_tapered_section = y_panel - y2_wing
        chord = np.where(
            indices >= self.ny1,
            root_chord + (tip_chord - root_chord) * y_tapered_section / (semi_span - y2_wing),
            np.full_like(indices, root_chord),
        )
        x_le = np.where(
            indices >= self.ny1,
            y_tapered_section * (root_chord - tip_chord) / (4 * (semi_span - y2_wing)),
            x_le,
        )

        y_panel = np.where(
            indices >= self.ny1 + self.ny2,
            y_endflaps + (semi_span - y_endflaps) * (indices - (self.ny1 + self.ny2)) / self.ny3,
            y_panel,
        )
        y_tapered_section = y_panel - y2_wing
        chord = np.where(
            indices >= self.ny1 + self.ny2,
            root_chord + (tip_chord - root_chord) * y_tapered_section / (semi_span - y2_wing),
            chord,
        )
        x_le = np.where(
            indices >= self.ny1 + self.ny2,
            y_tapered_section * (root_chord - tip_chord) / (4 * (semi_span - y2_wing)),
            x_le,
        )

        y_panel[self.n_y + 1 :] = -y_panel[1 : self.n_y + 1]
        chord[self.n_y + 1 :] = chord[1 : self.n_y + 1]
        x_le[self.n_y + 1 :] = x_le[1 : self.n_y + 1]
        # Save data
        self.wing["y_panel"] = y_panel
        self.wing["chord"] = chord
        self.wing["x_le"] = x_le
        # Launch common code
        self._generate_common(self.wing)

    def _generate_htp(self, inputs):
        """Generates the coordinates for VLM calculations and AIC matrix of the htp."""
        semi_span = inputs["data:geometry:horizontal_tail:span"] / 2.0
        root_chord = inputs["data:geometry:horizontal_tail:root:chord"]
        tip_chord = inputs["data:geometry:horizontal_tail:tip:chord"]

        # Initial data (zero matrix/array)
        y_panel = self.htp["y_panel"]
        # Definition of x_panel, y_panel, x_le and chord (Right side)

        indices = np.indices(y_panel.shape)[0].astype(float)
        y_panel = semi_span * indices / self.n_y
        chord = root_chord + (tip_chord - root_chord) * y_panel / semi_span
        x_le = y_panel * (root_chord - tip_chord) / (4 * semi_span)

        y_panel[self.n_y + 1 :] = -y_panel[1 : self.n_y + 1]
        chord[self.n_y + 1 :] = chord[1 : self.n_y + 1]
        x_le[self.n_y + 1 :] = x_le[1 : self.n_y + 1]

        # Save data
        self.htp["y_panel"] = y_panel
        self.htp["chord"] = chord
        self.htp["x_le"] = x_le
        # Launch common code
        self._generate_common(self.htp)

    def _generate_common(self, dictionary):
        """Common code shared between wing and htp to calculate geometry/aero parameters."""
        # Initial data (zero matrix/array)
        x_le = dictionary["x_le"]
        chord = dictionary["chord"]
        x_panel = dictionary["x_panel"]
        y_panel = dictionary["y_panel"]
        panelchord = dictionary["panel_chord"]
        panelsurf = dictionary["panel_surf"]
        x_c = dictionary["x_c"]
        y_c = dictionary["yc"]
        x_1 = dictionary["x1"]
        y_1 = dictionary["y1"]
        x_2 = dictionary["x2"]
        y_2 = dictionary["y2"]
        aic = dictionary["aic"]
        aic_wake = dictionary["aic_wake"]
        # Calculate panel corners x-coordinate
        for i in range(self.n_x + 1):
            x_panel[i, :] = x_le + chord * i / self.n_x

        # Calculate panel span with symmetry
        panelspan = y_panel[1:] - y_panel[:-1]
        panelspan[self.n_y :] = panelspan[: self.n_y]

        # Calculate characteristic points (Right and left side)
        for i in range(self.n_x):
            panelchord[i * self.n_y : (i + 1) * self.n_y] = 0.5 * (
                (x_panel[i + 1, : self.n_y] - x_panel[i, : self.n_y])
                + (x_panel[i + 1, 1 : self.n_y + 1] - x_panel[i, 1 : self.n_y + 1])
            )
            panelsurf[i * self.n_y : (i + 1) * self.n_y] = (
                panelspan[: self.n_y] * panelchord[i * self.n_y : (i + 1) * self.n_y]
            )

            x_c[i * self.n_y : (i + 1) * self.n_y] = (
                x_panel[i, : self.n_y] + x_panel[i, 1 : self.n_y + 1]
            ) * 0.5 + 0.75 * panelchord[i * self.n_y : (i + 1) * self.n_y]

            y_c[i * self.n_y : (i + 1) * self.n_y] = (
                y_panel[: self.n_y] + y_panel[1 : self.n_y + 1]
            ) * 0.5

            x_1[i * self.n_y : (i + 1) * self.n_y] = x_panel[i, : self.n_y] + 0.25 * (
                x_panel[i + 1, : self.n_y] - x_panel[i, : self.n_y]
            )
            x_1[
                self.n_x * self.n_y + i * self.n_y : self.n_x * self.n_y + (i + 1) * self.n_y
            ] = x_panel[i, self.n_y + 1 : 2 * self.n_y + 1] + 0.25 * (
                x_panel[i + 1, self.n_y + 1 : 2 * self.n_y + 1]
                - x_panel[i, self.n_y + 1 : 2 * self.n_y + 1]
            )

            x_2[i * self.n_y : (i + 1) * self.n_y] = x_panel[i, 1 : self.n_y + 1] + 0.25 * (
                x_panel[i + 1, 1 : self.n_y + 1] - x_panel[i, 1 : self.n_y + 1]
            )
            x_2[
                self.n_x * self.n_y + i * self.n_y : self.n_x * self.n_y + (i + 1) * self.n_y
            ] = np.concatenate(
                (
                    np.array([x_panel[i, 0] + 0.25 * (x_panel[i + 1, 0] - x_panel[i, 0])]),
                    (
                        x_panel[i, self.n_y : 2 * self.n_y]
                        + 0.25
                        * (
                            x_panel[i + 1, self.n_y : 2 * self.n_y]
                            - x_panel[i, self.n_y : 2 * self.n_y]
                        )
                    )[1:],
                )
            )

            y_1[i * self.n_y : (i + 1) * self.n_y] = y_panel[: self.n_y]
            y_1[
                self.n_x * self.n_y + i * self.n_y : self.n_x * self.n_y + (i + 1) * self.n_y
            ] = y_panel[self.n_y + 1 : 2 * self.n_y + 1]

            y_2[i * self.n_y : (i + 1) * self.n_y] = y_panel[1 : self.n_y + 1]
            y_2[
                self.n_x * self.n_y + i * self.n_y : self.n_x * self.n_y + (i + 1) * self.n_y
            ] = np.concatenate(
                (
                    np.array([0.0]),
                    y_panel[self.n_y + 1 : 2 * self.n_y],
                )
            )
        # Calculate remaining characteristic points (Left side)

        x_c[self.n_x * self.n_y :] = x_c[: self.n_x * self.n_y]
        y_c[self.n_x * self.n_y :] = -y_c[: self.n_x * self.n_y]

        # Aerodynamic coefficients computation (Right side)
        for i in range(self.n_x * self.n_y):
            for j in range(self.n_x * self.n_y):
                # Right wing
                coeff_1 = x_c[i] - x_1[j]
                coeff_2 = y_c[i] - y_1[j]
                coeff_3 = x_c[i] - x_2[j]
                coeff_4 = y_c[i] - y_2[j]
                coeff_5 = np.sqrt(coeff_1 ** 2 + coeff_2 ** 2)
                coeff_6 = np.sqrt(coeff_3 ** 2 + coeff_4 ** 2)
                coeff_7 = x_2[j] - x_1[j]
                coeff_8 = y_2[j] - y_1[j]
                coeff_10 = (coeff_7 * coeff_1 + coeff_8 * coeff_2) / coeff_5 - (
                    coeff_7 * coeff_3 + coeff_8 * coeff_4
                ) / coeff_6
                coeff_11 = (1 + coeff_3 / coeff_6) / coeff_4 - (1 + coeff_1 / coeff_5) / coeff_2
                if coeff_1 * coeff_4 - coeff_2 * coeff_3 != 0:
                    aic[i, j] = (coeff_10 / (coeff_1 * coeff_4 - coeff_2 * coeff_3)) / (4 * np.pi)
                aic_wake[i, j] = coeff_11 / (4 * np.pi)
                aic[i, j] = aic[i, j] + coeff_11 / (4 * np.pi)
        # Aerodynamic coefficients computation (Left side)
        for i in range(self.n_x * self.n_y):
            for j in range(self.n_x * self.n_y):
                # Left wing
                coeff_1 = x_c[i] - x_1[self.n_x * self.n_y + j]
                coeff_2 = y_c[i] - y_1[self.n_x * self.n_y + j]
                coeff_3 = x_c[i] - x_2[self.n_x * self.n_y + j]
                coeff_4 = y_c[i] - y_2[self.n_x * self.n_y + j]
                coeff_5 = np.sqrt(coeff_1 ** 2 + coeff_2 ** 2)
                coeff_6 = np.sqrt(coeff_3 ** 2 + coeff_4 ** 2)
                coeff_7 = x_2[self.n_x * self.n_y + j] - x_1[self.n_x * self.n_y + j]
                coeff_8 = y_2[self.n_x * self.n_y + j] - y_1[self.n_x * self.n_y + j]
                coeff_9 = (coeff_7 * coeff_1 + coeff_8 * coeff_2) / coeff_5 - (
                    coeff_7 * coeff_3 + coeff_8 * coeff_4
                ) / coeff_6
                coeff_10 = (1 + coeff_3 / coeff_6) / coeff_4 - (1 + coeff_1 / coeff_5) / coeff_2
                if coeff_1 * coeff_4 - coeff_2 * coeff_3 != 0:
                    aic[i, j] = aic[i, j] + (coeff_9 / (coeff_1 * coeff_4 - coeff_2 * coeff_3)) / (
                        4 * np.pi
                    )
                aic_wake[i, j] = aic_wake[i, j] + coeff_10 / (4 * np.pi)
                aic[i, j] = aic[i, j] + coeff_10 / (4 * np.pi)
        # Save data
        dictionary["x_panel"] = x_panel
        dictionary["panel_span"] = panelspan
        dictionary["panel_chord"] = panelchord
        dictionary["panel_surf"] = panelsurf
        dictionary["x_c"] = x_c
        dictionary["yc"] = y_c
        dictionary["x1"] = x_1
        dictionary["y1"] = y_1
        dictionary["x2"] = x_2
        dictionary["y2"] = y_2
        dictionary["aic"] = aic
        dictionary["aic_wake"] = aic_wake

    def generate_curvature(self, dictionary, file_name):
        """Generates curvature corresponding to the airfoil contained in .af file."""
        x_panel = dictionary["x_panel"]
        panelangle_vect = dictionary["panel_angle_vect"]
        panelangle = dictionary["panel_angle"]

        # Initialization
        z_panel = np.zeros(self.n_x + 1)
        rootchord = x_panel[self.n_x, 0] - x_panel[0, 0]
        # Calculation of panelangle_vect
        profile = get_profile(
            airfoil_folder_path=self.options["airfoil_folder_path"], file_name=file_name
        )
        mean_line = profile.get_mean_line()
        for i in range(self.n_x + 1):
            xred = (x_panel[i, 0] - x_panel[0, 0]) / rootchord
            z_panel[i] = np.interp(
                min(max(xred, min(mean_line["x"])), max(mean_line["x"])),
                mean_line["x"],
                mean_line["z"],
            )
        z_panel = z_panel * rootchord
        for i in range(self.n_x):
            panelangle[i] = (z_panel[i] - z_panel[i + 1]) / (x_panel[i + 1, 0] - x_panel[i, 0])

        for i in range(self.n_x):
            for j in range(self.n_y):
                panelangle_vect[i * self.n_y + j] = panelangle[i]

        # Save results
        dictionary["panel_angle_vect"] = panelangle_vect
        dictionary["panel_angle"] = panelangle
        dictionary["z"] = z_panel

    def apply_deflection(self, inputs, deflection_angle):
        """Apply panel angle deflection due to flaps angle [UNUSED: deflection_angle=0.0]."""

        root_chord = inputs["data:geometry:wing:root:chord"]
        x_start = (1.0 - inputs["data:geometry:flap:chord_ratio"]) * root_chord
        y1_wing = inputs["data:geometry:fuselage:maximum_width"] / 2.0

        deflection_angle *= np.pi / 180  # converted to radian
        # z_ = self.wing["z"]
        x_panel = self.wing["x_panel"]
        y_panel = self.wing["y_panel"]
        panelangle = self.wing["panel_angle"]
        panelangle_vect = self.wing["panel_angle_vect"]

        z_panel = np.zeros(self.n_x + 1)
        z_panel_no_flaps = np.zeros(self.n_x + 1)
        for i in range(self.n_x + 1):
            if x_panel[i, 0] > x_start:
                z_panel[i] = z_panel_no_flaps[i] - np.sin(deflection_angle) * (
                    x_panel[i, 0] - x_start
                )
        for i in range(self.n_x):
            panelangle[i] = (z_panel[i] - z_panel[i + 1]) / (x_panel[i + 1, 0] - x_panel[i, 0])
        for j in range(self.ny1):
            if y_panel[j] > y1_wing:
                for i in range(self.n_x):
                    panelangle_vect[i * self.n_y + j] += panelangle[i]
        for j in range(self.ny1, self.ny1 + self.ny2):
            for i in range(self.n_x):
                panelangle_vect[i * self.n_y + j] += panelangle[i]

        # Save results
        self.wing["panel_angle_vect"] = panelangle_vect
        self.wing["panel_angle"] = panelangle
        self.wing["z"] = z_panel

    @staticmethod
    def _interpolate_cdp(lift_coeff: np.ndarray, drag_coeff: np.ndarray, ojective: float) -> float:
        """

        :param lift_coeff: CL array
        :param drag_coeff: CDp array
        :param ojective: CL_ref objective value
        :return: CD_ref if CL_ref encountered, or default value otherwise.
        """
        # Reduce vectors for interpolation
        for idx in range(len(lift_coeff)):
            if np.sum(lift_coeff[idx : len(lift_coeff)] == 0) == (len(lift_coeff) - idx):
                lift_coeff = lift_coeff[0:idx]
                drag_coeff = drag_coeff[0:idx]
                break

        # Interpolate value if within the interpolation range
        if min(lift_coeff) <= ojective <= max(lift_coeff):
            idx_max = int(float(np.where(lift_coeff == max(lift_coeff))[0]))
            return np.interp(ojective, lift_coeff[0 : idx_max + 1], drag_coeff[0 : idx_max + 1])
        elif ojective < lift_coeff[0]:
            cdp = drag_coeff[0] + (ojective - lift_coeff[0]) * (drag_coeff[1] - drag_coeff[0]) / (
                lift_coeff[1] - lift_coeff[0]
            )
        else:
            cdp = drag_coeff[-1] + (ojective - lift_coeff[-1]) * (
                drag_coeff[-1] - drag_coeff[-2]
            ) / (lift_coeff[-1] - lift_coeff[-2])
        _LOGGER.warning("CL not in range. Linear extrapolation of CDp value %f", cdp)
        return cdp

    @staticmethod
    def search_results(result_folder_path, geometry_set):
        """Search the results folder to see if the geometry has already been calculated."""
        if os.path.exists(result_folder_path):
            geometry_set_labels = [
                "sweep25_wing",
                "taper_ratio_wing",
                "aspect_ratio_wing",
                "sweep25_htp",
                "taper_ratio_htp",
                "aspect_ratio_htp",
                "mach",
                "area_ratio",
            ]
            # If some results already stored search for corresponding geometry
            if pth.exists(pth.join(result_folder_path, "geometry_0.csv")):
                idx = 0
                while pth.exists(pth.join(result_folder_path, "geometry_" + str(idx) + ".csv")):
                    if pth.exists(pth.join(result_folder_path, "vlm_" + str(idx) + ".csv")):
                        data = pd.read_csv(
                            pth.join(result_folder_path, "geometry_" + str(idx) + ".csv")
                        )
                        values = data.to_numpy()[:, 1].tolist()
                        labels = data.to_numpy()[:, 0].tolist()
                        data = pd.DataFrame(values, index=labels)
                        # noinspection PyBroadException
                        try:
                            if np.size(data.loc[geometry_set_labels[0:-1], 0].to_numpy()) == 7:
                                saved_set = np.around(
                                    data.loc[geometry_set_labels[0:-1], 0].to_numpy(), decimals=6
                                )
                                if np.sum(saved_set == geometry_set[0:-1]) == 7:
                                    result_file_path = pth.join(
                                        result_folder_path, "vlm_" + str(idx) + ".csv"
                                    )
                                    saved_area_ratio = data.loc["area_ratio", 0]
                                    return result_file_path, saved_area_ratio
                        except Exception:
                            break
                    idx += 1

        return None, 1.0

    @staticmethod
    def save_geometry(result_folder_path, geometry_set):
        """Save geometry if not already computed by finding first available index."""
        geometry_set_labels = [
            "sweep25_wing",
            "taper_ratio_wing",
            "aspect_ratio_wing",
            "sweep25_htp",
            "taper_ratio_htp",
            "aspect_ratio_htp",
            "mach",
            "area_ratio",
        ]
        data = pd.DataFrame(geometry_set, index=geometry_set_labels)
        idx = 0
        while pth.exists(pth.join(result_folder_path, "geometry_" + str(idx) + ".csv")):
            idx += 1
        data.to_csv(pth.join(result_folder_path, "geometry_" + str(idx) + ".csv"))
        result_file_path = pth.join(result_folder_path, "vlm_" + str(idx) + ".csv")

        return result_file_path

    @staticmethod
    def save_results(result_file_path, results):
        """Reads saved results."""
        labels = [
            "cl_0_wing",
            "cl_alpha_wing",
            "cm_0_wing",
            "y_vector_wing",
            "cl_vector_wing",
            "chord_vector_wing",
            "coef_k_wing",
            "cl_0_htp",
            "cl_X_htp",
            "cl_alpha_htp",
            "cl_alpha_htp_isolated",
            "y_vector_htp",
            "cl_vector_htp",
            "coef_k_htp",
            "saved_ref_area",
        ]
        data = pd.DataFrame(results, index=labels)
        data.to_csv(result_file_path)

    @staticmethod
    def read_results(result_file_path):

        data = pd.read_csv(result_file_path)
        values = data.to_numpy()[:, 1].tolist()
        labels = data.to_numpy()[:, 0].tolist()

        return pd.DataFrame(values, index=labels)<|MERGE_RESOLUTION|>--- conflicted
+++ resolved
@@ -229,7 +229,6 @@
 
             # Post-process wing data ---------------------------------------------------------------
             k_fus = 1 + 0.025 * width_max / span_wing - 0.025 * (width_max / span_wing) ** 2
-<<<<<<< HEAD
             beta = math.sqrt(1 - mach ** 2)  # Prandtl-Glauert
             cl_0_wing = float((wing_0["cl"] * k_fus / beta) * math.cos(dihedral_angle) * math.cos(dihedral_angle))
             cl_aoa_wing = float(wing_aoa["cl"] * k_fus / beta)
@@ -239,13 +238,6 @@
                 * math.cos(dihedral_angle)
                 * math.cos(dihedral_angle)
             )
-=======
-            beta = np.sqrt(1 - mach ** 2)  # Prandtl-Glauert
-            cl_0_wing = float(wing_0["cl"] * k_fus / beta)
-            cl_aoa_wing = float(wing_aoa["cl"] * k_fus / beta)
-            cm_0_wing = float(wing_0["cm"] * k_fus / beta)
-            cl_alpha_wing = (cl_aoa_wing - cl_0_wing) / (aoa_angle * np.pi / 180)
->>>>>>> 461b87aa
             y_vector_wing = wing_0["y_vector"]
             cl_vector_wing = (np.array(wing_0["cl_vector"]) * k_fus / beta).tolist()
             chord_vector_wing = wing_0["chord_vector"]
